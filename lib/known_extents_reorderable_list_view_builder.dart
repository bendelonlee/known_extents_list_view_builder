--- conflicted
+++ resolved
@@ -69,15 +69,12 @@
 ///{@end-tool}
 class KnownExtentsReorderableListView extends StatefulWidget {
   final List<double> itemExtents;
-<<<<<<< HEAD
   final int? animatedIndex;
   final bool? isAdding;
-=======
   final double? overlayScale;
   final Offset? overlayOffset;
   final EdgeInsets? overlayMargin;
   final double? crossAxisExtent;
->>>>>>> a5dc50c8
 
   /// Creates a reorderable list from a pre-built list of widgets.
   ///
@@ -92,15 +89,12 @@
     this.onDragStart,
     this.onDragReset,
     required this.itemExtents,
-<<<<<<< HEAD
     this.animatedIndex,
     this.isAdding,
-=======
     this.overlayScale,
     this.overlayOffset,
     this.overlayMargin,
     this.crossAxisExtent,
->>>>>>> a5dc50c8
     this.proxyDecorator,
     this.buildDefaultDragHandles = true,
     this.padding,
@@ -192,15 +186,12 @@
     this.onDragStart,
     this.onDragReset,
     required this.itemExtents,
-<<<<<<< HEAD
     this.animatedIndex,
     this.isAdding,
-=======
     this.overlayScale,
     this.overlayOffset,
     this.overlayMargin,
     this.crossAxisExtent,
->>>>>>> a5dc50c8
     this.proxyDecorator,
     this.buildDefaultDragHandles = true,
     this.padding,
@@ -595,14 +586,11 @@
             sliver: SliverKnownExtentsReorderableList(
               key: ValueKey(rebuildCount),
               itemExtents: widget.itemExtents,
-<<<<<<< HEAD
               animatedIndex: widget.animatedIndex,
               isAdding: widget.isAdding,
-=======
               overlayScale: widget.overlayScale ?? 1,
               overlayOffset: widget.overlayOffset ?? Offset(0, 0),
               overlayMargin: widget.overlayMargin ?? EdgeInsets.zero,
->>>>>>> a5dc50c8
               itemBuilder: _itemBuilder,
               itemCount: widget.itemCount,
               onReorder: widget.onReorder,
