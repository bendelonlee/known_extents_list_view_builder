--- conflicted
+++ resolved
@@ -8,11 +8,8 @@
 import 'package:flutter/gestures.dart';
 import 'package:flutter/rendering.dart';
 import 'package:flutter/widgets.dart';
-<<<<<<< HEAD
 import 'package:known_extents_list_view_builder/animated_sliver_list_wrapper.dart';
-=======
 import 'package:known_extents_list_view_builder/known_extents_reorderable_list_view_builder.dart';
->>>>>>> a5dc50c8
 import 'package:known_extents_list_view_builder/sliver_known_extents_list.dart';
 
 /// A sliver list that allows the user to interactively reorder the list items.
@@ -51,25 +48,19 @@
     required this.itemBuilder,
     required this.itemCount,
     required this.onReorder,
-<<<<<<< HEAD
     this.animatedIndex,
     this.isAdding,
-=======
     this.onDragStart,
     this.onDragReset,
->>>>>>> a5dc50c8
     this.proxyDecorator,
   })  : assert(itemCount >= 0),
         super(key: key);
   final List<double> itemExtents;
-<<<<<<< HEAD
   final int? animatedIndex;
   final bool? isAdding;
-=======
   final double overlayScale;
   final Offset overlayOffset;
   final EdgeInsets overlayMargin;
->>>>>>> a5dc50c8
 
   /// {@macro flutter.widgets.reorderable_list.itemBuilder}
   final IndexedWidgetBuilder itemBuilder;
